from abc import ABC
import asyncio
import struct
import time
from enum import Enum

from hermes.machines.data import Hyperdata, PacketBuilder
from hermes.machines.statemachine import AlphabetStateMachine, LivenessStateMachine, StateMachine
from hermes.machines.common import SMP, Identity


class ABPState:
    def __init__(self):
        self.send_bit = 0
        self.send_value = 0
        self.expected_bit = 0

class DropMode(Enum):
    NONE = 0
    ONE = 1
    ALL = 2

class DropConfig:
    def __init__(self):
        self.mode = DropMode.NONE

class DDLSymmetric(asyncio.DatagramProtocol):
    def __init__(self, logger=None, is_client=False):
        super().__init__()
        self.drop_config = DropConfig()
        self.logger = logger
        self.is_client = is_client
        self.disconnected_future = asyncio.Future()
        self.statistics = {
            'events': 0,
            'round_trip_latency': 0,
            'pps': 0
        }
        self.logger.info(f"Started Connection Instance. is_client={is_client}")
        self._last_recv_time = time.time()

        asyncio.create_task(self.update_statistics(refresh=0.1))
        if (is_client):
            asyncio.create_task(self.check_timeout())
    
    def set_drop_mode(self, mode):
        self.drop_config.mode = mode
    
    def should_drop_packet(self):
        if self.drop_config.mode != DropMode.NONE:
            if self.drop_config.mode == DropMode.ONE:
                self.drop_config.mode = DropMode.NONE
            self.logger.debug("Dropping packet DropMode={}".format(self.drop_config.mode))
            return True
        return False

    def connection_lost(self, exc):
        self.logger.info("Connection lost {}".format(exc))
        if not self.disconnected_future.done():
            self.disconnected_future.set_result(True)

    def connection_made(self, transport):
        self.logger.info("Connection made")
        self.transport = transport

    def error_received(self, exc):
        self.disconnected_future.set_result(True)
        self.logger.error('Error received: {}'.format(exc))

    async def check_timeout(self, timeout=1):
        self.logger.info("Started timeout routine")
        while not self.disconnected_future.done():
            elapsed_time = time.time() - self._last_recv_time
            if elapsed_time > timeout:
                self.logger.info("Timeout'd")
                if self.transport:
                    self.reset_protocol()
                    self.transport.sendto(self.create_packet())
            
            await asyncio.sleep(timeout)
    
    def get_link_status(self):
        return {
            "status": "connected" if self.statistics['events'] > 0 else "disconnected",
            "statistics": self.statistics
        }
    
    def datagram_received(self, data: bytes, addr: tuple[str, int]) -> bool:
        if self.should_drop_packet():
            return True
        
        self.statistics['events'] += 1
        self._last_recv_time = time.time()
        return False
    
    async def update_statistics(self, refresh=0.1):
        prev_stats_update_time = time.time()
        while not self.disconnected_future.done():
            elapsed_time = time.time() - prev_stats_update_time
            if elapsed_time == 0:
                continue

            prev_stats_update_time = time.time()
            if self.statistics['events'] > 0:
                self.statistics['round_trip_latency'] = (elapsed_time / self.statistics['events'])
                self.statistics['pps'] = (self.statistics['events'] / elapsed_time)
            else:
                self.statistics['round_trip_latency'] = 999999
                self.statistics['pps'] = 0

            self.logger.info("STATS events={} round_trip_latency_us={:.2f} pps={:.2f}".format(
                self.statistics['events'],
                self.statistics['round_trip_latency']*1e6,
                self.statistics['pps']
            ))
            self.statistics['events'] = 0
            await asyncio.sleep(refresh)
    
    def create_packet(self):
        raise NotImplementedError


class ABPProtocol(DDLSymmetric):
    def __init__(self, logger=None, is_client=False):
        super().__init__(logger=logger, is_client=is_client)
        self.state = ABPState()
    
    def connection_made(self, transport):
        super().connection_made(transport)
        if (self.is_client):
            self.transport.sendto(self.create_packet()) 
        else:
            self.state.send_bit = 1
    
    def datagram_received(self, data, addr):
        # record link metrics, drop packet if necessary
        if super().datagram_received(data, addr):
            return

        rvalue, rbit = self.unpack_packet(data)
        if (rbit == self.state.expected_bit):
            self.state.send_bit = 1 - self.state.send_bit
            self.state.expected_bit = 1 - self.state.expected_bit
            self.state.send_value = rvalue + 1
            self.logger.debug("RECV rvalue={} rbit={} svalue={} sbit={}"
                    .format(rvalue, rbit, self.state.send_value, self.state.send_bit))
        
        self.transport.sendto(self.create_packet(), addr)
    
    def reset_protocol(self):
        self.state = ABPState()
    
    def create_packet(self):
        #return struct.pack(">I59xc", self.state.send_value, self.state.send_bit.to_bytes(1, 'big'))
        return struct.pack(">Ic", self.state.send_value, self.state.send_bit.to_bytes(1, 'big'))
    
    def unpack_packet(self, data: bytes):
        #rvalue, rbit = struct.unpack(">I59xc", data)
        rvalue, rbit = struct.unpack(">Ic", data)
        rbit = int.from_bytes(rbit, 'big')
        return rvalue, rbit

class BidirectionalProtocol(DDLSymmetric):
    def __init__(self, state_machine: type[StateMachine], logger=None, is_client=False):
        super().__init__(logger, is_client=is_client)
        self.state_machine = state_machine()
    
    def connection_made(self, transport):
        super().connection_made(transport)
        if (self.is_client):
            self.transport.sendto(b"INIT")
    
    def _handle_init_packet(self, data: bytes, addr: tuple[str, int]) -> bool:
        if not (data == b"INIT" or data == b"INIT_ACK"):
            return False
        
        if data == b"INIT":
            self.transport.sendto(b"INIT_ACK", addr)
    
        packet = PacketBuilder() \
            .with_hyperdata(Hyperdata(owner=Identity.ME, protocol=self.state_machine.protocol, state=self.state_machine.state)) \
            .build()
        self.transport.sendto(packet.to_bytes(), addr)
        return True
    
    def datagram_received(self, data: bytes, addr: tuple[str, int]) -> None:
        super().datagram_received(data, addr)
        self._handle_init_packet(data, addr)
    
    def reset_protocol(self):
        self.state_machine.reset()
    
    def create_packet(self):
        return b"INIT"

class LivenessProtocol(BidirectionalProtocol):
    def __init__(
        self,
        logger=None,
        is_client=False
    ):
        super().__init__(LivenessStateMachine, logger=logger, is_client=is_client)

    def __repr__(self):
        return f"LivenessProtocol(state_machine={self.state_machine}, is_client={self.is_client})"
    
    def datagram_received(self, data: bytes, addr: tuple[str, int]) -> None:
<<<<<<< HEAD
        # record link metrics, drop packet if necessary
        if super().datagram_received(data, addr):
            return
=======
        # record link metrics, drop packet if necessary, handle init packet
        super().datagram_received(data, addr)
>>>>>>> 9e891e3c

        if self._handle_init_packet(data, addr):
            return

        hyperdata, content = PacketBuilder.from_bytes(data)
        new_data = self.state_machine.evaluate_transition(hyperdata, content)
        self.transport.sendto(new_data.to_bytes(), addr)

class AlphabetProtocol(BidirectionalProtocol):
    def __init__(
        self,
        logger=None,
        is_client=False
    ):
        super().__init__(AlphabetStateMachine, logger=logger, is_client=is_client)

    def __repr__(self):
        return f"LivenessProtocol(state_machine={self.state_machine}, is_client={self.is_client})"
    
    def datagram_received(self, data: bytes, addr: tuple[str, int]) -> None:
        # record link metrics, drop packet if necessary, handle init packet
        super().datagram_received(data, addr)

        if self._handle_init_packet(data, addr):
            return

        hyperdata, content = Hyperdata.from_bytes(data, self.state_machine.states_type)
        new_hyperdata = self.state_machine.evaluate_transition(hyperdata, content)
        self.transport.sendto(new_hyperdata.to_bytes(), addr)

    def _handle_init_packet(self, data: bytes, addr: tuple[str, int]) -> bool:
        if not (data == b"INIT" or data == b"INIT_ACK"):
            return False
        
        if data == b"INIT":
            self.transport.sendto(b"INIT_ACK", addr)
    
        packet = PacketBuilder() \
            .with_hyperdata(Hyperdata(owner=Identity.ME, protocol=SMP.LIVENESS, state=LivenessStateMachine.S.S1)) \
            .build()
        self.transport.sendto(packet.to_bytes(), addr)
        return True<|MERGE_RESOLUTION|>--- conflicted
+++ resolved
@@ -205,14 +205,8 @@
         return f"LivenessProtocol(state_machine={self.state_machine}, is_client={self.is_client})"
     
     def datagram_received(self, data: bytes, addr: tuple[str, int]) -> None:
-<<<<<<< HEAD
-        # record link metrics, drop packet if necessary
-        if super().datagram_received(data, addr):
-            return
-=======
         # record link metrics, drop packet if necessary, handle init packet
         super().datagram_received(data, addr)
->>>>>>> 9e891e3c
 
         if self._handle_init_packet(data, addr):
             return
